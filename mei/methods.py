"""This module contains methods used to generate MEIs."""

from typing import Callable, Dict, Tuple, Type

import torch
from nnfabrik.utility.nn_helpers import get_dims_for_loader_dict
from torch import Tensor
from torch.nn import Module

from . import optimization
from .import_helpers import import_object
from .tracking import Tracker


def get_input_dimensions(dataloaders, get_dims, data_key=None):
    if data_key is None or data_key not in dataloaders["train"]:
        dataloaders_dimensions = list(get_dims(dataloaders["train"]).values())
        return list(dataloaders_dimensions[0].values())[0]
    else:
        dimensions_dict = get_dims(dataloaders["train"])[data_key]
        in_key = "inputs" if "inputs" in dimensions_dict else "images"
        return dimensions_dict[in_key]


def gradient_ascent(
    model: Module,
    config: Dict,
    seed: int,
    shape: tuple[int] = None,
    dataloaders: Dict = None,
    set_seed: Callable = torch.manual_seed,
    get_dims: Callable = get_dims_for_loader_dict,
    mei_class: Type = optimization.MEI,
    import_func: Callable = import_object,
    optimize_func: Callable = optimization.optimize,
    tracker_cls: Type[Tracker] = Tracker,
) -> Tuple[Tensor, float, Dict]:
    """Generates a MEI using gradient ascent.

    The value corresponding to the "device" key must be either "cpu" or "cuda". The "transform",
    "regularization", "precondition" and "postprocessing" components are optional and can be omitted. All "kwargs" items
    in the config are optional and can be omitted as well. Furthermore the "objectives" item is optional and can be
    omitted. Example config:

        {
            "device": "cuda",
            "initial": {
                "path": "path.to.initial",
                "kwargs": {"initial_kwarg1": 0, "initial_kwarg2": 1},
            },
            "optimizer": {
                "path": "path.to.optimizer",
                "kwargs": {"optimizer_kwarg1": 0, "optimizer_kwarg2": 1},
            },
            "stopper": {
                "path": "path.to.stopper",
                "kwargs": {"stopper_kwarg1": 0, "stopper_kwarg2": 0},
            },
            "transform": {
                "path": "path.to.transform",
                "kwargs": {"transform_kwarg1": 0, "transform_kwarg2": 1},
            },
            "regularization": {
                "path": "path.to.regularization",
                "kwargs": {"regularization_kwarg1": 0, "regularization_kwarg2": 1},
            },
            "precondition": {
                "path": "path.to.precondition",
                "kwargs": {"precondition_kwarg1": 0, "precondition_kwarg2": 1},
            },
            "postprocessing": {
                "path": "path.to.postprocessing",
                "kwargs": {"postprocessing_kwarg1": 0, "postprocessing_kwarg2": 1},
            },
            "objectives": [
                {"path": "path.to.objective1", "kwargs": {"objective1_kwarg1": 0, "objective1_kwarg2": 1}},
                {"path": "path.to.objective2", "kwargs": {"objective2_kwarg1": 0, "objective2_kwarg2": 1}},
            ],
        }

    Args:
        dataloaders: NNFabrik-style dataloader dictionary.
        model: Callable object that will receive a tensor and must return a tensor containing a single float.
        config: Configuration dictionary. See above for an explanation and example.
        seed: Integer used to make the MEI generation process reproducible.
        set_seed: For testing purposes.
        get_dims: For testing purposes.
        mei_class: For testing purposes.
        import_func: For testing purposes.
        optimize_func: For testing purposes.
        tracker_cls: For testing purposes.

    Returns:
        The MEI, the final evaluation as a single float and the log of the tracker.
    """
    if (dataloaders is None) and (shape is None):
        raise ValueError('Must provide either dataloader or shape')

    if dataloaders is not None:
        shape = get_input_dimensions(dataloaders, get_dims)

    for component_name, component_config in config.items():
        if component_name in (
            "device",
            "objectives",
            "n_meis",
            "mei_shape",
            "model_forward_kwargs",
            "transparency",
            "transparency_weight",
            "inhibitory",
        ):
            continue
        if "kwargs" not in component_config:
            component_config["kwargs"] = dict()

    if "objectives" not in config:
        config["objectives"] = []
    else:
        for obj in config["objectives"]:
            if "kwargs" not in obj:
                obj["kwargs"] = dict()

    set_seed(seed)
    model.eval()
    model.to(config["device"])

<<<<<<< HEAD
=======
    n_meis = config.get("n_meis", 1)
    model_forward_kwargs = config.get("model_forward_kwargs", dict())
    model.forward_kwargs.update(model_forward_kwargs)

    data_key = model.forward_kwargs["data_key"]
    shape = config.get("mei_shape", get_input_dimensions(dataloaders, get_dims, data_key=data_key))

>>>>>>> 52ecdc04
    create_initial_guess = import_func(config["initial"]["path"], config["initial"]["kwargs"])
    initial_guess = create_initial_guess(n_meis, *shape[1:]).to(config["device"])  # (1*1*h*w)

    transparency = config.get("transparency", None)
    if transparency:
        initial_alpha = (torch.ones(n_meis, 1, *shape[2:]) * 0.5).to(config["device"])
        # add transparency by concatenate alpha channel
        initial_guess = torch.cat((initial_guess, initial_alpha), dim=1)
    transparency_weight = config.get("transparency_weight", 1.0)
    inhibitory = config.get("inhibitory", None)

    optimizer = import_func(config["optimizer"]["path"], dict(params=[initial_guess], **config["optimizer"]["kwargs"]))
    stopper = import_func(config["stopper"]["path"], config["stopper"]["kwargs"])

    objectives = {o["path"]: import_func(o["path"], o["kwargs"]) for o in config["objectives"]}
    tracker = tracker_cls(**objectives)

    optional_names = ("transform", "regularization", "precondition", "postprocessing", "background")
    optional = {n: import_func(config[n]["path"], config[n]["kwargs"]) for n in optional_names if n in config}
    mei = mei_class(
        model,
        initial=initial_guess,
        optimizer=optimizer,
        transparency=transparency,
        inhibitory=inhibitory,
        transparency_weight=transparency_weight,
        **optional
    )

    final_evaluation, mei = optimize_func(mei, stopper, tracker)
    return mei, final_evaluation, tracker.log<|MERGE_RESOLUTION|>--- conflicted
+++ resolved
@@ -125,16 +125,6 @@
     model.eval()
     model.to(config["device"])
 
-<<<<<<< HEAD
-=======
-    n_meis = config.get("n_meis", 1)
-    model_forward_kwargs = config.get("model_forward_kwargs", dict())
-    model.forward_kwargs.update(model_forward_kwargs)
-
-    data_key = model.forward_kwargs["data_key"]
-    shape = config.get("mei_shape", get_input_dimensions(dataloaders, get_dims, data_key=data_key))
-
->>>>>>> 52ecdc04
     create_initial_guess = import_func(config["initial"]["path"], config["initial"]["kwargs"])
     initial_guess = create_initial_guess(n_meis, *shape[1:]).to(config["device"])  # (1*1*h*w)
 
