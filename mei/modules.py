--- conflicted
+++ resolved
@@ -1,10 +1,6 @@
 """This module contains PyTorch modules used in the MEI optimization process."""
 
-<<<<<<< HEAD
-from typing import Any, Dict
-=======
-from typing import Dict, Any, List
->>>>>>> a4545c92
+from typing import Any, Dict, List
 
 import torch
 from torch import Tensor
