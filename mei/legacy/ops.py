import warnings

import os
from scipy import signal
import random
import numpy as np

import torch
import torch.nn.functional as F

from nnfabrik import builder
from neuralpredictors.regularizers import LaplaceL2

from .utils import varargin

#TODO: move helpers to nndichromacy.
# from nndichromacy.tables.from_mei import MEI
fetch_download_path = os.environ.get('FETCH_DOWNLOAD_PATH', '/data/fetched_from_attach')


################################## REGULARIZERS ##########################################
class TotalVariation:
    """Total variation regularization.

    Arguments:
        weight (float): Weight of the regularization.
        isotropic (bool): Whether to use the isotropic or anisotropic definition of Total
            Variation. Default is anisotropic (l1-norm of the gradient).
    """

    def __init__(self, weight=1, isotropic=False):
        self.weight = weight
        self.isotropic = isotropic

    @varargin
    def __call__(self, x, iteration=None):
        # Using the definitions from Wikipedia.
        diffs_y = torch.abs(x[:, :, 1:] - x[:, :, -1:])
        diffs_x = torch.abs(x[:, :, :, 1:] - x[:, :, :, :-1])
        if self.isotropic:
            tv = (
                torch.sqrt(diffs_y[:, :, :, :-1] ** 2 + diffs_x[:, :, :-1, :] ** 2).reshape(len(x), -1).sum(-1)
            )  # per image
        else:
            tv = diffs_y.reshape(len(x), -1).sum(-1) + diffs_x.reshape(len(x), -1).sum(-1)  # per image
        loss = self.weight * torch.mean(tv)

        return loss

class RegTransparency:
    """ transparency regularization, by adjusting weight to control the transparent level.

    Arguments:
        weight (float): Weight of the regularization.

    """

    def __init__(self, weight=0):
        self.weight = weight

    @varargin
    def __call__(self, x, iteration=None):
        mean_alpha_value = x
        loss = self.weight * mean_alpha_value

        return loss

class LpNorm:
    """Computes the lp-norm of an input.

    Arguments:
        weight (float): Weight of the regularization
        p (int): Degree for the l-p norm.
    """

    def __init__(self, weight=1, p=6):
        self.weight = weight
        self.p = p

    @varargin
    def __call__(self, x, iteration=None):
        lpnorm = (torch.abs(x) ** self.p).reshape(len(x), -1).sum(-1) ** (1 / self.p)
        loss = self.weight * torch.mean(lpnorm)
        return loss


class Similarity:
    """Compute similarity metrics across all examples in one batch.

    Arguments:
        weight (float): Weight of the regularization.
        metric (str): What metric to use when computing pairwise similarities. One of:
            correlation: Masked correlation.
            cosine: Cosine similarity of the masked input.
            neg_euclidean: Negative of euclidean distance between the masked input.
        combine_op (function): Function used to agglomerate pairwise similarities.
        mask (torch.tensor or None): Mask to use when calculating similarities. Expected
            to be in [0, 1] range and be broadcastable with input.
    """

    def __init__(self, weight=1, metric="correlation", combine_op=torch.max, mask=None):
        self.weight = weight
        self.metric = metric
        self.combine_op = combine_op
        self.mask = mask

    @varargin
    def __call__(self, x, iteration=None):
        if len(x) < 2:
            warnings.warn("Only one image in the batch. Similarity regularization will" "return 0")
            return 0

        # Mask x
        masked_x = x if self.mask is None else x * self.mask
        flat_x = masked_x.view(len(x), -1)

        # Compute similarity matrix
        if self.metric == "correlation":
            if self.mask is None:
                residuals = flat_x - flat_x.mean(-1, keepdim=True)
                numer = torch.mm(residuals, residuals.t())
                ssr = (residuals**2).sum(-1)
            else:
                mask_sum = self.mask.sum() * (flat_x.shape[-1] / len(self.mask.view(-1)))
                mean = flat_x.sum(-1) / mask_sum
                residuals = x - mean.view(len(x), *[1] * (x.dim() - 1))  # N x 1 x 1 x 1
                numer = (residuals[None, :] * residuals[:, None] * self.mask).view(len(x), len(x), -1).sum(-1)
                ssr = ((residuals**2) * self.mask).view(len(x), -1).sum(-1)
            sim_matrix = numer / (torch.sqrt(torch.ger(ssr, ssr)) + 1e-9)
        elif self.metric == "cosine":
            norms = torch.norm(flat_x, dim=-1)
            sim_matrix = torch.mm(flat_x, flat_x.t()) / (torch.ger(norms, norms) + 1e-9)
        elif self.metric == "neg_euclidean":
            sim_matrix = -torch.norm(flat_x[None, :, :] - flat_x[:, None, :], dim=-1)
        else:
            raise ValueError("Invalid metric name:{}".format(self.metric))

        # Compute overall similarity
        triu_idx = torch.triu(torch.ones(len(x), len(x)), diagonal=1) == 1
        similarity = self.combine_op(sim_matrix[triu_idx])

        loss = self.weight * similarity

        return loss


class BoxContrast():
    def __init__(self, weight=0.1, filter_size=7, box_constraint=10, p=2, padding=0, l1_weight=1e-3):
        self.weight = weight
        self.filter_size = filter_size
        self.box_constraint = box_constraint
        self.p = p
        self.box_filter = torch.ones([1, 1, filter_size, filter_size])
        self.ReLU = torch.nn.ReLU()
        self.padding = padding
        self.l1_regularizer = LpNorm(weight=l1_weight, p=1)

    @varargin
    def __call__(self, x, iteration=None):
        box_loss = self.weight * torch.mean(self.ReLU(F.conv2d(x**2, self.box_filter.to(x.device), padding=self.padding)
                                                 - self.box_constraint) ** self.p)
        l1_loss = self.l1_regularizer(x)
        return box_loss + l1_loss

class BoxContrastPixelL2():
    def __init__(self, weight=0.1, upper=2.0, lower=-1.5, p=2, l2_weight=1, l1_weight=0, filter_size=3):
        self.weight = weight
        self.upper = upper
        self.lower = lower
        self.p = p
        self.ReLU = torch.nn.ReLU()
        self.l2_regularizer = LaplaceL2(filter_size=filter_size)
        self.l2_weight = l2_weight
        self.l1_regularizer = LpNorm(weight=l1_weight, p=1)

    @varargin
    def __call__(self, x, iteration=None):
        pixel_loss = self.weight * torch.sum((self.ReLU(x - self.upper) ** self.p)
                                              + self.ReLU(-(x - self.lower) ** self.p))

        l2_loss = self.l2_weight * self.l2_regularizer.to(x.device)(x, avg=True)
        l1_loss = self.l1_regularizer(x)
        return pixel_loss + l2_loss + l1_loss


# class PixelCNN():
#     def __init__(self, weight=1):
#         self.weight = weight
#
#         self.pixel_cnn = ... # load the model
#
#     @varargin
#     def __call__(self, x):
#         # Modify x to make it a valid input to pixel cnn (add channels)
#         prior = self.pixel_cnn(x)
#         loss = self.weight * prior

class Transparency():
    # to encourage transparency
    # weight means the encouraging factor
    def __init__(self,weight=0.5):
        self.weight = weight

    @varargin
    def __call__(self, x, iteration=None):
        opacity = torch.mean( x[:,-1,...])
        return self.weight*opacity

class NatImgBackground():
    def __init__(self,dataset_fn,dataset_path,norm=None,dataset_name='22564-3-12'):
        self.dataset_fn = dataset_fn
        self.dataset_path = dataset_path
        self.dataset_config = {'paths': dataset_path,
                 'normalize': True,
                 'include_behavior': False,
                 'batch_size': 128,
                 'exclude': None,
                 'file_tree': True,
                  'scale':1
                 }
        self.dataset_name = dataset_name
        self.images=None
        self.norm=norm

    @varargin
    def __call__(self, x,iteration=None):
        if iteration==0:
            dataloaders = builder.get_data(self.dataset_fn, self.dataset_config)
            images = []
            for tier in ['train','test','validation']:
                for i,j in dataloaders[tier][self.dataset_name]:
                    images.append(i.squeeze().data)
                #responses.append(j.squeeze().cpu().data.numpy())
            self.images = torch.vstack(images)

        bg=random.choice(self.images)
        if self.norm is not None:
            normed_bg = bg * (self.norm / torch.norm(bg))
            bg = torch.clamp(normed_bg,-1.96, 2.12) 
        return bg

class NatImgBackgroundHighNorm():
    # to get a more robust mask, use high norm background; 
    # but to help MEI converge, increasing background norm as the iteration step increase
    def __init__(self,dataset_fn,dataset_path,start_norm=None,end_norm=None,dataset_name=None):
        #self.dataset_fn = dataset_fn
        #self.dataset_path = dataset_path
        dataset_config = {'paths': dataset_path,
                 'normalize': True,
                 'include_behavior': False,
                 'batch_size': 128,
                 'exclude': None,
                 'file_tree': True,
                  'scale':1
                 }
        dataset_name = dataset_name
        dataloaders = builder.get_data(dataset_fn, dataset_config)
        images = []
        for tier in ['train','test','validation']:
            for i,j in dataloaders[tier][dataset_name]:
                images.append(i.squeeze().data)
        self.images = torch.vstack(images)
        self.start_norm=start_norm
        self.end_norm=end_norm

    @varargin
    def __call__(self, x,iteration=None):

        bg=random.choice(self.images)
        normed_bg = bg * (self.start_norm+iteration*(self.end_norm-self.start_norm)/1000.0 / torch.norm(bg))
        #bg = torch.clamp(normed_bg,-1.96, 2.12) 
        return bg
    
class WhiteNoiseBackground():
    def __init__(self, mean, std,shape=(72,128),strength=1):
        self.mean = mean
        self.std = std
        self.shape = shape
        self.strength = strength

    @varargin
    def __call__(self, x, iteration=None):
        bg_img=np.random.normal(self.mean, self.std, self.shape).astype('f')
        #print(bg_img)
        #bg_img = np.clip(bg_img, -1.96, 2.12)
        rang=max(max(bg_img.flatten()),abs(min(bg_img.flatten())))
        bg_img=bg_img/rang*2.12*self.strength # such that each pixel range in (-2.12,2.12)
        return torch.as_tensor(bg_img)

################################ TRANSFORMS ##############################################
class Jitter:
    """Jitter the image at random by some certain amount.

    Arguments:
        max_jitter(tuple of ints): Maximum amount of jitter in y, x.
    """

    def __init__(self, max_jitter):
        self.max_jitter = max_jitter if isinstance(max_jitter, tuple) else (max_jitter, max_jitter)

    @varargin
    def __call__(self, x, iteration=None):
        # Sample how much to jitter
        jitter_y = torch.randint(-self.max_jitter[0], self.max_jitter[0] + 1, (1,), dtype=torch.int32).item()
        jitter_x = torch.randint(-self.max_jitter[1], self.max_jitter[1] + 1, (1,), dtype=torch.int32).item()

        # Pad and crop the rest
        pad_y = (jitter_y, 0) if jitter_y >= 0 else (0, -jitter_y)
        pad_x = (jitter_x, 0) if jitter_x >= 0 else (0, -jitter_x)
        padded_x = F.pad(x, pad=(*pad_x, *pad_y), mode="reflect")

        # Crop
        h, w = x.shape[-2:]
        jittered_x = padded_x[
            ...,
            slice(0, h) if jitter_y > 0 else slice(-jitter_y, None),
            slice(0, w) if jitter_x > 0 else slice(-jitter_x, None),
        ]

        return jittered_x


class RandomCrop:
    """Take a random crop of the input image.

    Arguments:
        height (int): Height of the crop.
        width (int): Width of the crop
    """

    def __init__(self, height, width):
        self.height = height
        self.width = width

    @varargin
    def __call__(self, x, iteration=None):
        crop_y = torch.randint(0, max(0, x.shape[-2] - self.height) + 1, (1,), dtype=torch.int32).item()
        crop_x = torch.randint(0, max(0, x.shape[-1] - self.width) + 1, (1,), dtype=torch.int32).item()
        cropped_x = x[..., crop_y : crop_y + self.height, crop_x : crop_x + self.width]

        return cropped_x


class BatchedCrops:
    """Create a batch of crops of the original image.

    Arguments:
        height (int): Height of the crop
        width (int): Width of the crop
        step_size (int or tuple): Number of pixels in y, x to step for each crop.
        sigma (float or tuple): Sigma in y, x for the gaussian mask applied to each batch.
            None to avoid masking

    Note:
        Increasing the stride of every convolution to stride * step_size produces the same
        effect in a much more memory efficient way but it will be architecture dependent
        and may not play nice with the rest of transforms.
    """

    def __init__(self, height, width, step_size, sigma=None):
        self.height = height
        self.width = width
        self.step_size = step_size if isinstance(step_size, tuple) else (step_size,) * 2
        self.sigma = sigma if sigma is None or isinstance(sigma, tuple) else (sigma,) * 2

        # If needed, create gaussian mask
        if sigma is not None:
            y_gaussian = signal.gaussian(height, std=self.sigma[0])
            x_gaussian = signal.gaussian(width, std=self.sigma[1])
            self.mask = y_gaussian[:, None] * x_gaussian

    @varargin
    def __call__(self, x, iteration=None):
        if len(x) > 1:
            raise ValueError("x can only have one example.")
        if x.shape[-2] < self.height or x.shape[-1] < self.width:
            raise ValueError("x should be larger than the expected crop")

        # Take crops
        crops = []
        for i in range(0, x.shape[-2] - self.height + 1, self.step_size[0]):
            for j in range(0, x.shape[-1] - self.width + 1, self.step_size[1]):
                crops.append(x[..., i : i + self.height, j : j + self.width])
        crops = torch.cat(crops, dim=0)

        # Multiply by a gaussian mask if needed
        if self.sigma is not None:
            mask = torch.as_tensor(self.mask, device=crops.device, dtype=crops.dtype)
            crops = crops * mask

        return crops


class ChangeRange:
    """This changes the range of x as follows:
        new_x = sigmoid(x) * (desired_max - desired_min) + desired_min

    Arguments:
        x_min (float or tensor): Minimum desired value for the output. If a tensor it
            needs to be broadcastable with x.
        x_max (float or tensor): Minimum desired value for the output. If a tensor it
            needs to be broadcastable with x.
    """

    def __init__(self, x_min, x_max):
        self.x_min = x_min
        self.x_max = x_max

    @varargin
    def __call__(self, x, iteration=None):
        new_x = torch.sigmoid(x) * (self.x_max - self.x_min) + self.x_min
        return new_x


class Resize:
    """Resize images.

    Arguments:
        scale_factor (float): Factor to rescale the images:
            new_h, new_w = round(scale_factor * (old_h, old_w)).
        resize_method (str): 'nearest' or 'bilinear' interpolation.

    Note:
        This changes the dimensions of the image.
    """

    def __init__(self, scale_factor, resize_method="bilinear"):
        self.scale_factor = scale_factor
        self.resample_method = resize_method

    @varargin
    def __call__(self, x, iteration=None):
        new_height = int(round(x.shape[-2] * self.scale_factor))
        new_width = int(round(x.shape[-1] * self.scale_factor))
        return F.upsample(x, (new_height, new_width), mode=self.resize_method)


class GrayscaleToRGB:
    """Transforms a single channel image into three channels (by copying the channel)."""

    @varargin
    def __call__(self, x,iteration=None):
        if x.dim() != 4 or x.shape[1] != 1:
            raise ValueError("Image is not grayscale!")

        return x.expand(-1, 3, -1, -1)


class Identity:
    """Transform that returns the input as is."""

    @varargin
    def __call__(self, x, iteration=None):
        return x



############################## GRADIENT OPERATIONS #######################################
class ChangeNorm:
    """Change the norm of the input.

    Arguments:
        norm (float or tensor): Desired norm. If tensor, it should be the same length as
            x.
    """

    def __init__(self, norm):
        self.norm = norm

    @varargin
    def __call__(self, x, iteration=None):
        x_norm = torch.norm(x.view(len(x), -1), dim=-1)
        renorm = x * (self.norm / x_norm).view(len(x), *[1] * (x.dim() - 1))
        return renorm


class ClipRange:
    """Clip the value of x to some specified range.

    Arguments:
        x_min (float): Lower valid value.
        x_max (float): Higher valid value.
    """

    def __init__(self, x_min, x_max):
        self.x_min = x_min
        self.x_max = x_max

    @varargin
    def __call__(self, x, iteration=None):
        return torch.clamp(x, self.x_min, self.x_max)


class FourierSmoothing:
    """Smooth the input in the frequency domain.

    Image is transformed to fourier domain, power densities at i, j are multiplied by
    (1 - ||f||)**freq_exp where ||f|| = sqrt(f_i**2 + f_j**2) and the image is brought
    back to the spatial domain:
        new_x = ifft((1 - freqs) ** freq_exp * fft(x))

    Arguments:
        freq_exp (float): Exponent for the frequency mask. Higher numbers produce more
            smoothing.

    Note:
        Consider just using Gaussian blurring. Faster and easier to explain.
    """

    def __init__(self, freq_exp):
        self.freq_exp = freq_exp

    @varargin
    def __call__(self, x, iteration=None):
        # Create mask of frequencies (following np.fft.rfftfreq and np.fft.fftfreq docs)
        h, w = x.shape[-2:]
        freq_y = (
            torch.cat(
                [torch.arange((h - 1) // 2 + 1, dtype=torch.float32), -torch.arange(h // 2, 0, -1, dtype=torch.float32)]
            )
            / h
        )  # fftfreq
        freq_x = torch.arange(w // 2 + 1, dtype=torch.float32) / w  # rfftfreq
        yx_freq = torch.sqrt(freq_y[:, None] ** 2 + freq_x**2)

        # Create smoothing mask
        norm_freq = yx_freq * torch.sqrt(torch.tensor(2.0))  # 0-1
        mask = (1 - norm_freq) ** self.freq_exp

        # Smooth
        freq = torch.rfft(x, signal_ndim=2)  # same output as np.fft.rfft2
        mask = torch.as_tensor(mask, device=freq.device, dtype=freq.dtype).unsqueeze(-1)
        smooth = torch.irfft(freq * mask, signal_ndim=2, signal_sizes=x.shape[-2:])
        return smooth


class DivideByMeanOfAbsolute:
    """Divides x by the mean of absolute x."""

    @varargin
    def __call__(self, x, iteration=None):
        return x / torch.abs(x).view(len(x), -1).mean(-1)


class MultiplyBy:
    """Multiply x by some constant.

    Arguments:
        const: Number x will be multiplied by
        decay_factor: Compute const every iteration as `const + decay_factor * (iteration
            - 1)`. Ignored if None.
    """

    def __init__(self, const, decay_factor=None):
        self.const = const
        self.decay_factor = decay_factor

    @varargin
    def __call__(self, x, iteration=None):
        if self.decay_factor is None:
            const = self.const
        else:
            const = self.const + self.decay_factor * (iteration - 1)

        return const * x


########################### POST UPDATE OPERATIONS #######################################
<<<<<<< HEAD
class GaussianBlur:
    """Blur an image with a Gaussian window.
=======
class GaussianBlurforRing:
    """ Blur an image with a Gaussian window.
>>>>>>> a4545c92

    Arguments:
        sigma (float or tuple): Standard deviation in y, x used for the gaussian blurring.
        decay_factor (float): Compute sigma every iteration as `sigma + decay_factor *
            (iteration - 1)`. Ignored if None.
        truncate (float): Gaussian window is truncated after this number of standard
            deviations to each side. Size of kernel = 8 * sigma + 1
        pad_mode (string): Mode for the padding used for the blurring. Valid values are:
            'constant', 'reflect' and 'replicate'
    """

    def __init__(self, sigma, key, decay_factor=None, truncate=4, mask_thres_for_ring=0.3, pad_mode="reflect"):
        
        self.sigma = sigma if isinstance(sigma, tuple) else (sigma,) * 2
        self.decay_factor = decay_factor
        self.truncate = truncate
        self.pad_mode = pad_mode
 
        # To get ring mask from key and MEI table
        src_method_fn = key["src_method_fn"]
        inner_ensemble_hash = key["inner_ensemble_hash"]
        outer_ensemble_hash = key["outer_ensemble_hash"]
        inner_method_hash = key["inner_method_hash"]
        outer_method_hash = key["outer_method_hash"]

        unit_id = key["unit_id"]

        outer_mei_path = (MEI & dict(method_fn=src_method_fn) & dict(ensemble_hash=outer_ensemble_hash) & dict(method_hash=outer_method_hash) & dict(unit_id=unit_id)).fetch1('mei', download_path=fetch_download_path)
        inner_mei_path = (MEI & dict(method_fn=src_method_fn) & dict(ensemble_hash=inner_ensemble_hash) & dict(method_hash=inner_method_hash) & dict(unit_id=unit_id)).fetch1('mei', download_path=fetch_download_path)
        
        outer_mei=torch.load(outer_mei_path)
        inner_mei=torch.load(inner_mei_path)

        self.ring_mask=(outer_mei[0][1] - inner_mei[0][1] > mask_thres_for_ring) * 1
    

    @varargin
    def __call__(self, x, iteration=None):
        # Update sigma if needed
        if self.decay_factor is None:
            sigma = self.sigma
        else:
            sigma = tuple(s + self.decay_factor * (iteration - 1) for s in self.sigma)

        # Define 1-d kernels to use for blurring
        y_halfsize = max(int(round(sigma[0] * self.truncate)), 1)
        y_gaussian = signal.gaussian(2 * y_halfsize + 1, std=sigma[0])
        x_halfsize = max(int(round(sigma[1] * self.truncate)), 1)
        x_gaussian = signal.gaussian(2 * x_halfsize + 1, std=sigma[1])
        y_gaussian = torch.as_tensor(y_gaussian, device=x.device, dtype=x.dtype)
        x_gaussian = torch.as_tensor(x_gaussian, device=x.device, dtype=x.dtype)

        # Blur
        num_channels = x.shape[1]
        padded_x = F.pad(x, pad=(x_halfsize, x_halfsize, y_halfsize, y_halfsize), mode=self.pad_mode)
        blurred_x = F.conv2d(padded_x, y_gaussian.repeat(num_channels, 1, 1)[..., None], groups=num_channels)
        blurred_x = F.conv2d(blurred_x, x_gaussian.repeat(num_channels, 1, 1, 1), groups=num_channels)
        final_x = blurred_x / (y_gaussian.sum() * x_gaussian.sum())  # normalize

        return final_x * self.ring_mask.to(x.device)

class GaussianBlurforCenter:
    """ Blur an image with a Gaussian window for surround region"""
    """ only blur for the center """

    def __init__(self, sigma, key, decay_factor=None, truncate=4, mask_thres=0.3, pad_mode="reflect"):
        
        self.sigma = sigma if isinstance(sigma, tuple) else (sigma,) * 2
        self.decay_factor = decay_factor
        self.truncate = truncate
        self.pad_mode = pad_mode
 
        # To get center mask from key and MEI table
        src_method_fn = key["src_method_fn"]
        inner_ensemble_hash = key["inner_ensemble_hash"]
        inner_method_hash = key["inner_method_hash"]

        unit_id = key["unit_id"]

        inner_mei_path = (MEI & dict(method_fn=src_method_fn) & dict(ensemble_hash=inner_ensemble_hash) & dict(method_hash=inner_method_hash) & dict(unit_id=unit_id)).fetch1('mei', download_path=fetch_download_path)
        
        inner_mei=torch.load(inner_mei_path)
        self.center_mask= (inner_mei[0][1] > mask_thres) * 1

    @varargin
    def __call__(self, x, iteration=None):
        # Update sigma if needed
        if self.decay_factor is None:
            sigma = self.sigma
        else:
            sigma = tuple(s + self.decay_factor * (iteration - 1) for s in self.sigma)

        # Define 1-d kernels to use for blurring
        y_halfsize = max(int(round(sigma[0] * self.truncate)), 1)
        y_gaussian = signal.gaussian(2 * y_halfsize + 1, std=sigma[0])
        x_halfsize = max(int(round(sigma[1] * self.truncate)), 1)
        x_gaussian = signal.gaussian(2 * x_halfsize + 1, std=sigma[1])
        y_gaussian = torch.as_tensor(y_gaussian, device=x.device, dtype=x.dtype)
        x_gaussian = torch.as_tensor(x_gaussian, device=x.device, dtype=x.dtype)

        # Blur
        num_channels = x.shape[1]
        padded_x = F.pad(x, pad=(x_halfsize, x_halfsize, y_halfsize, y_halfsize), mode=self.pad_mode)
        blurred_x = F.conv2d(padded_x, y_gaussian.repeat(num_channels, 1, 1)[..., None], groups=num_channels)
        blurred_x = F.conv2d(blurred_x, x_gaussian.repeat(num_channels, 1, 1, 1), groups=num_channels)
        final_x = blurred_x / (y_gaussian.sum() * x_gaussian.sum())  # normalize

        return final_x * (self.center_mask).to(x.device)

class GaussianBlurforSurround:
    """ Blur an image with a Gaussian window for surround region
    """

    def __init__(self, sigma, key, decay_factor=None, truncate=4, mask_thres=0.3, pad_mode="reflect"):
        
        self.sigma = sigma if isinstance(sigma, tuple) else (sigma,) * 2
        self.decay_factor = decay_factor
        self.truncate = truncate
        self.pad_mode = pad_mode
 
        # To get ring mask from key and MEI table
        src_method_fn = key["src_method_fn"]
        inner_ensemble_hash = key["inner_ensemble_hash"]
        inner_method_hash = key["inner_method_hash"]

        unit_id = key["unit_id"]

        inner_mei_path = (MEI & dict(method_fn=src_method_fn) & dict(ensemble_hash=inner_ensemble_hash) & dict(method_hash=inner_method_hash) & dict(unit_id=unit_id)).fetch1('mei', download_path=fetch_download_path)
        
        inner_mei=torch.load(inner_mei_path)
        self.center_mask= (inner_mei[0][1] > mask_thres) * 1

    @varargin
    def __call__(self, x, iteration=None):
        # Update sigma if needed
        if self.decay_factor is None:
            sigma = self.sigma
        else:
            sigma = tuple(s + self.decay_factor * (iteration - 1) for s in self.sigma)

        # Define 1-d kernels to use for blurring
        y_halfsize = max(int(round(sigma[0] * self.truncate)), 1)
        y_gaussian = signal.gaussian(2 * y_halfsize + 1, std=sigma[0])
        x_halfsize = max(int(round(sigma[1] * self.truncate)), 1)
        x_gaussian = signal.gaussian(2 * x_halfsize + 1, std=sigma[1])
        y_gaussian = torch.as_tensor(y_gaussian, device=x.device, dtype=x.dtype)
        x_gaussian = torch.as_tensor(x_gaussian, device=x.device, dtype=x.dtype)

        # Blur
        num_channels = x.shape[1]
        padded_x = F.pad(x, pad=(x_halfsize, x_halfsize, y_halfsize, y_halfsize), mode=self.pad_mode)
        blurred_x = F.conv2d(padded_x, y_gaussian.repeat(num_channels, 1, 1)[..., None], groups=num_channels)
        blurred_x = F.conv2d(blurred_x, x_gaussian.repeat(num_channels, 1, 1, 1), groups=num_channels)
        final_x = blurred_x / (y_gaussian.sum() * x_gaussian.sum())  # normalize

        return final_x * (1-self.center_mask).to(x.device)

class GaussianBlur:
    """ Blur an image with a Gaussian window.

    Arguments:
        sigma (float or tuple): Standard deviation in y, x used for the gaussian blurring.
        decay_factor (float): Compute sigma every iteration as `sigma + decay_factor *
            (iteration - 1)`. Ignored if None.
        truncate (float): Gaussian window is truncated after this number of standard
            deviations to each side. Size of kernel = 8 * sigma + 1
        pad_mode (string): Mode for the padding used for the blurring. Valid values are:
            'constant', 'reflect' and 'replicate'
        mei_only (True/False): for transparent mei, if True, no Gaussian blur for transparent channel:
            default should be False (also for non transparent case)
    """

    def __init__(self, sigma, decay_factor=None, truncate=4, pad_mode="reflect",mei_only=False):
        self.sigma = sigma if isinstance(sigma, tuple) else (sigma,) * 2
        self.decay_factor = decay_factor
        self.truncate = truncate
        self.pad_mode = pad_mode
        self.mei_only = mei_only

    @varargin
    def __call__(self, x, iteration=None):
        

        # Update sigma if needed
        if self.decay_factor is None:
            sigma = self.sigma
        else:
            sigma = tuple(s + self.decay_factor * (iteration - 1) for s in self.sigma)

        # Define 1-d kernels to use for blurring
        y_halfsize = max(int(round(sigma[0] * self.truncate)), 1)
        y_gaussian = signal.gaussian(2 * y_halfsize + 1, std=sigma[0])
        x_halfsize = max(int(round(sigma[1] * self.truncate)), 1)
        x_gaussian = signal.gaussian(2 * x_halfsize + 1, std=sigma[1])
        y_gaussian = torch.as_tensor(y_gaussian, device=x.device, dtype=x.dtype)
        x_gaussian = torch.as_tensor(x_gaussian, device=x.device, dtype=x.dtype)

        # Blur
        if self.mei_only:
            num_channels = x.shape[1]-1
            padded_x = F.pad(x[:,:-1,...], pad=(x_halfsize, x_halfsize, y_halfsize, y_halfsize), mode=self.pad_mode)
        else: # also blur transparent channel
            num_channels = x.shape[1]
            padded_x = F.pad(x, pad=(x_halfsize, x_halfsize, y_halfsize, y_halfsize), mode=self.pad_mode)
        blurred_x = F.conv2d(padded_x, y_gaussian.repeat(num_channels, 1, 1)[..., None], groups=num_channels)
        blurred_x = F.conv2d(blurred_x, x_gaussian.repeat(num_channels, 1, 1, 1), groups=num_channels)
        final_x = blurred_x / (y_gaussian.sum() * x_gaussian.sum())  # normalize
        # print(final_x.shape)
        if self.mei_only:
            return torch.cat((final_x,x[:,-1,...].view(x.shape[0],1,x.shape[2],x.shape[3])),dim=1)
        else:
            return final_x


class ChangeStd:
    """Change the standard deviation of input.

<<<<<<< HEAD
    Arguments:
    std (float or tensor): Desired std. If tensor, it should be the same length as x.
=======
        Arguments:
        std (float or tensor): Desired std. If tensor, it should be the same length as x.
        zero_mean (boolean):   If False, the mean of x will be preserved after the std is changed. Defaults to False,
                                   such that the mean will is preserved by default.
>>>>>>> a4545c92
    """

    def __init__(self, std, zero_mean=True):
        self.std = std
        self.zero_mean = zero_mean

    @varargin
    def __call__(self, x, iteration=None):
        x_std = torch.std(x.view(len(x), -1), dim=-1)
        x_mean = torch.mean(x.view(len(x), -1), dim=-1)
        fixed_std = x * (self.std / (x_std + 1e-9)).view(len(x), *[1] * (x.dim() - 1))

        x_mean_rescaled = torch.mean(fixed_std.view(len(fixed_std), -1), dim=-1)
        rescaled_x = fixed_std + (x_mean - x_mean_rescaled).view(len(x), *[1] * (x.dim() - 1))

        return fixed_std if self.zero_mean else rescaled_x
<|MERGE_RESOLUTION|>--- conflicted
+++ resolved
@@ -236,11 +236,11 @@
         bg=random.choice(self.images)
         if self.norm is not None:
             normed_bg = bg * (self.norm / torch.norm(bg))
-            bg = torch.clamp(normed_bg,-1.96, 2.12) 
+            bg = torch.clamp(normed_bg,-1.96, 2.12)
         return bg
 
 class NatImgBackgroundHighNorm():
-    # to get a more robust mask, use high norm background; 
+    # to get a more robust mask, use high norm background;
     # but to help MEI converge, increasing background norm as the iteration step increase
     def __init__(self,dataset_fn,dataset_path,start_norm=None,end_norm=None,dataset_name=None):
         #self.dataset_fn = dataset_fn
@@ -268,9 +268,9 @@
 
         bg=random.choice(self.images)
         normed_bg = bg * (self.start_norm+iteration*(self.end_norm-self.start_norm)/1000.0 / torch.norm(bg))
-        #bg = torch.clamp(normed_bg,-1.96, 2.12) 
+        #bg = torch.clamp(normed_bg,-1.96, 2.12)
         return bg
-    
+
 class WhiteNoiseBackground():
     def __init__(self, mean, std,shape=(72,128),strength=1):
         self.mean = mean
@@ -439,7 +439,7 @@
     """Transforms a single channel image into three channels (by copying the channel)."""
 
     @varargin
-    def __call__(self, x,iteration=None):
+    def __call__(self, x, iteration=None):
         if x.dim() != 4 or x.shape[1] != 1:
             raise ValueError("Image is not grayscale!")
 
@@ -452,7 +452,6 @@
     @varargin
     def __call__(self, x, iteration=None):
         return x
-
 
 
 ############################## GRADIENT OPERATIONS #######################################
@@ -566,13 +565,8 @@
 
 
 ########################### POST UPDATE OPERATIONS #######################################
-<<<<<<< HEAD
-class GaussianBlur:
+class GaussianBlurforRing:
     """Blur an image with a Gaussian window.
-=======
-class GaussianBlurforRing:
-    """ Blur an image with a Gaussian window.
->>>>>>> a4545c92
 
     Arguments:
         sigma (float or tuple): Standard deviation in y, x used for the gaussian blurring.
@@ -585,12 +579,11 @@
     """
 
     def __init__(self, sigma, key, decay_factor=None, truncate=4, mask_thres_for_ring=0.3, pad_mode="reflect"):
-        
         self.sigma = sigma if isinstance(sigma, tuple) else (sigma,) * 2
         self.decay_factor = decay_factor
         self.truncate = truncate
         self.pad_mode = pad_mode
- 
+
         # To get ring mask from key and MEI table
         src_method_fn = key["src_method_fn"]
         inner_ensemble_hash = key["inner_ensemble_hash"]
@@ -602,12 +595,11 @@
 
         outer_mei_path = (MEI & dict(method_fn=src_method_fn) & dict(ensemble_hash=outer_ensemble_hash) & dict(method_hash=outer_method_hash) & dict(unit_id=unit_id)).fetch1('mei', download_path=fetch_download_path)
         inner_mei_path = (MEI & dict(method_fn=src_method_fn) & dict(ensemble_hash=inner_ensemble_hash) & dict(method_hash=inner_method_hash) & dict(unit_id=unit_id)).fetch1('mei', download_path=fetch_download_path)
-        
+
         outer_mei=torch.load(outer_mei_path)
         inner_mei=torch.load(inner_mei_path)
 
         self.ring_mask=(outer_mei[0][1] - inner_mei[0][1] > mask_thres_for_ring) * 1
-    
 
     @varargin
     def __call__(self, x, iteration=None):
@@ -639,12 +631,12 @@
     """ only blur for the center """
 
     def __init__(self, sigma, key, decay_factor=None, truncate=4, mask_thres=0.3, pad_mode="reflect"):
-        
+
         self.sigma = sigma if isinstance(sigma, tuple) else (sigma,) * 2
         self.decay_factor = decay_factor
         self.truncate = truncate
         self.pad_mode = pad_mode
- 
+
         # To get center mask from key and MEI table
         src_method_fn = key["src_method_fn"]
         inner_ensemble_hash = key["inner_ensemble_hash"]
@@ -653,7 +645,7 @@
         unit_id = key["unit_id"]
 
         inner_mei_path = (MEI & dict(method_fn=src_method_fn) & dict(ensemble_hash=inner_ensemble_hash) & dict(method_hash=inner_method_hash) & dict(unit_id=unit_id)).fetch1('mei', download_path=fetch_download_path)
-        
+
         inner_mei=torch.load(inner_mei_path)
         self.center_mask= (inner_mei[0][1] > mask_thres) * 1
 
@@ -687,12 +679,12 @@
     """
 
     def __init__(self, sigma, key, decay_factor=None, truncate=4, mask_thres=0.3, pad_mode="reflect"):
-        
+
         self.sigma = sigma if isinstance(sigma, tuple) else (sigma,) * 2
         self.decay_factor = decay_factor
         self.truncate = truncate
         self.pad_mode = pad_mode
- 
+
         # To get ring mask from key and MEI table
         src_method_fn = key["src_method_fn"]
         inner_ensemble_hash = key["inner_ensemble_hash"]
@@ -701,7 +693,7 @@
         unit_id = key["unit_id"]
 
         inner_mei_path = (MEI & dict(method_fn=src_method_fn) & dict(ensemble_hash=inner_ensemble_hash) & dict(method_hash=inner_method_hash) & dict(unit_id=unit_id)).fetch1('mei', download_path=fetch_download_path)
-        
+
         inner_mei=torch.load(inner_mei_path)
         self.center_mask= (inner_mei[0][1] > mask_thres) * 1
 
@@ -754,7 +746,7 @@
 
     @varargin
     def __call__(self, x, iteration=None):
-        
+
 
         # Update sigma if needed
         if self.decay_factor is None:
@@ -790,15 +782,10 @@
 class ChangeStd:
     """Change the standard deviation of input.
 
-<<<<<<< HEAD
-    Arguments:
-    std (float or tensor): Desired std. If tensor, it should be the same length as x.
-=======
         Arguments:
         std (float or tensor): Desired std. If tensor, it should be the same length as x.
         zero_mean (boolean):   If False, the mean of x will be preserved after the std is changed. Defaults to False,
                                    such that the mean will is preserved by default.
->>>>>>> a4545c92
     """
 
     def __init__(self, std, zero_mean=True):
