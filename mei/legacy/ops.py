--- conflicted
+++ resolved
@@ -16,7 +16,7 @@
 fetch_download_path = os.environ.get('FETCH_DOWNLOAD_PATH', '/data/fetched_from_attach')
 ################################## REGULARIZERS ##########################################
 class TotalVariation:
-    """Total variation regularization.
+    """ Total variation regularization.
 
     Arguments:
         weight (float): Weight of the regularization.
@@ -35,14 +35,10 @@
         diffs_x = torch.abs(x[:, :, :, 1:] - x[:, :, :, :-1])
         if self.isotropic:
             tv = (
-                torch.sqrt(diffs_y[:, :, :, :-1] ** 2 + diffs_x[:, :, :-1, :] ** 2)
-                .reshape(len(x), -1)
-                .sum(-1)
+                torch.sqrt(diffs_y[:, :, :, :-1] ** 2 + diffs_x[:, :, :-1, :] ** 2).reshape(len(x), -1).sum(-1)
             )  # per image
         else:
-            tv = diffs_y.reshape(len(x), -1).sum(-1) + diffs_x.reshape(len(x), -1).sum(
-                -1
-            )  # per image
+            tv = diffs_y.reshape(len(x), -1).sum(-1) + diffs_x.reshape(len(x), -1).sum(-1)  # per image
         loss = self.weight * torch.mean(tv)
 
         return loss
@@ -85,7 +81,7 @@
 
 
 class Similarity:
-    """Compute similarity metrics across all examples in one batch.
+    """ Compute similarity metrics across all examples in one batch.
 
     Arguments:
         weight (float): Weight of the regularization.
@@ -107,9 +103,7 @@
     @varargin
     def __call__(self, x, iteration=None):
         if len(x) < 2:
-            warnings.warn(
-                "Only one image in the batch. Similarity regularization will" "return 0"
-            )
+            warnings.warn("Only one image in the batch. Similarity regularization will" "return 0")
             return 0
 
         # Mask x
@@ -123,16 +117,10 @@
                 numer = torch.mm(residuals, residuals.t())
                 ssr = (residuals ** 2).sum(-1)
             else:
-                mask_sum = self.mask.sum() * (
-                    flat_x.shape[-1] / len(self.mask.view(-1))
-                )
+                mask_sum = self.mask.sum() * (flat_x.shape[-1] / len(self.mask.view(-1)))
                 mean = flat_x.sum(-1) / mask_sum
                 residuals = x - mean.view(len(x), *[1] * (x.dim() - 1))  # N x 1 x 1 x 1
-                numer = (
-                    (residuals[None, :] * residuals[:, None] * self.mask)
-                    .view(len(x), len(x), -1)
-                    .sum(-1)
-                )
+                numer = (residuals[None, :] * residuals[:, None] * self.mask).view(len(x), len(x), -1).sum(-1)
                 ssr = ((residuals ** 2) * self.mask).view(len(x), -1).sum(-1)
             sim_matrix = numer / (torch.sqrt(torch.ger(ssr, ssr)) + 1e-9)
         elif self.metric == "cosine":
@@ -152,16 +140,8 @@
         return loss
 
 
-class BoxContrast:
-    def __init__(
-        self,
-        weight=0.1,
-        filter_size=7,
-        box_constraint=10,
-        p=2,
-        padding=0,
-        l1_weight=1e-3,
-    ):
+class BoxContrast():
+    def __init__(self, weight=0.1, filter_size=7, box_constraint=10, p=2, padding=0, l1_weight=1e-3):
         self.weight = weight
         self.filter_size = filter_size
         self.box_constraint = box_constraint
@@ -173,33 +153,13 @@
 
     @varargin
     def __call__(self, x, iteration=None):
-        box_loss = self.weight * torch.mean(
-            self.ReLU(
-                F.conv2d(x ** 2, self.box_filter.to(x.device), padding=self.padding)
-                - self.box_constraint
-            )
-            ** self.p
-        )
+        box_loss = self.weight * torch.mean(self.ReLU(F.conv2d(x**2, self.box_filter.to(x.device), padding=self.padding)
+                                                 - self.box_constraint) ** self.p)
         l1_loss = self.l1_regularizer(x)
         return box_loss + l1_loss
 
-<<<<<<< HEAD
-
-class BoxContrastPixelL2:
-    def __init__(
-        self,
-        weight=0.1,
-        upper=2.0,
-        lower=-1.5,
-        p=2,
-        l2_weight=1,
-        l1_weight=0,
-        filter_size=3,
-    ):
-=======
 class BoxContrastPixelL2():
     def __init__(self, weight=0.1, upper=2.0, lower=-1.5, p=2, l2_weight=1, l1_weight=0, filter_size=3):
->>>>>>> f8c1ea75
         self.weight = weight
         self.upper = upper
         self.lower = lower
@@ -211,10 +171,8 @@
 
     @varargin
     def __call__(self, x, iteration=None):
-        pixel_loss = self.weight * torch.sum(
-            (self.ReLU(x - self.upper) ** self.p)
-            + self.ReLU(-((x - self.lower) ** self.p))
-        )
+        pixel_loss = self.weight * torch.sum((self.ReLU(x - self.upper) ** self.p)
+                                              + self.ReLU(-(x - self.lower) ** self.p))
 
         l2_loss = self.l2_weight * self.l2_regularizer.to(x.device)(x, avg=True)
         l1_loss = self.l1_regularizer(x)
@@ -327,26 +285,20 @@
 
 ################################ TRANSFORMS ##############################################
 class Jitter:
-    """Jitter the image at random by some certain amount.
+    """ Jitter the image at random by some certain amount.
 
     Arguments:
         max_jitter(tuple of ints): Maximum amount of jitter in y, x.
     """
 
     def __init__(self, max_jitter):
-        self.max_jitter = (
-            max_jitter if isinstance(max_jitter, tuple) else (max_jitter, max_jitter)
-        )
+        self.max_jitter = max_jitter if isinstance(max_jitter, tuple) else (max_jitter, max_jitter)
 
     @varargin
     def __call__(self, x, iteration=None):
         # Sample how much to jitter
-        jitter_y = torch.randint(
-            -self.max_jitter[0], self.max_jitter[0] + 1, (1,), dtype=torch.int32
-        ).item()
-        jitter_x = torch.randint(
-            -self.max_jitter[1], self.max_jitter[1] + 1, (1,), dtype=torch.int32
-        ).item()
+        jitter_y = torch.randint(-self.max_jitter[0], self.max_jitter[0] + 1, (1,), dtype=torch.int32).item()
+        jitter_x = torch.randint(-self.max_jitter[1], self.max_jitter[1] + 1, (1,), dtype=torch.int32).item()
 
         # Pad and crop the rest
         pad_y = (jitter_y, 0) if jitter_y >= 0 else (0, -jitter_y)
@@ -365,7 +317,7 @@
 
 
 class RandomCrop:
-    """Take a random crop of the input image.
+    """ Take a random crop of the input image.
 
     Arguments:
         height (int): Height of the crop.
@@ -378,19 +330,15 @@
 
     @varargin
     def __call__(self, x, iteration=None):
-        crop_y = torch.randint(
-            0, max(0, x.shape[-2] - self.height) + 1, (1,), dtype=torch.int32
-        ).item()
-        crop_x = torch.randint(
-            0, max(0, x.shape[-1] - self.width) + 1, (1,), dtype=torch.int32
-        ).item()
+        crop_y = torch.randint(0, max(0, x.shape[-2] - self.height) + 1, (1,), dtype=torch.int32).item()
+        crop_x = torch.randint(0, max(0, x.shape[-1] - self.width) + 1, (1,), dtype=torch.int32).item()
         cropped_x = x[..., crop_y : crop_y + self.height, crop_x : crop_x + self.width]
 
         return cropped_x
 
 
 class BatchedCrops:
-    """Create a batch of crops of the original image.
+    """ Create a batch of crops of the original image.
 
     Arguments:
         height (int): Height of the crop
@@ -409,9 +357,7 @@
         self.height = height
         self.width = width
         self.step_size = step_size if isinstance(step_size, tuple) else (step_size,) * 2
-        self.sigma = (
-            sigma if sigma is None or isinstance(sigma, tuple) else (sigma,) * 2
-        )
+        self.sigma = sigma if sigma is None or isinstance(sigma, tuple) else (sigma,) * 2
 
         # If needed, create gaussian mask
         if sigma is not None:
@@ -442,7 +388,7 @@
 
 
 class ChangeRange:
-    """This changes the range of x as follows:
+    """ This changes the range of x as follows:
         new_x = sigmoid(x) * (desired_max - desired_min) + desired_min
 
     Arguments:
@@ -463,7 +409,7 @@
 
 
 class Resize:
-    """Resize images.
+    """ Resize images.
 
     Arguments:
         scale_factor (float): Factor to rescale the images:
@@ -489,7 +435,7 @@
     """ Transforms a single channel image into three channels (by copying the channel)."""
 
     @varargin
-    def __call__(self, x, iteration=None):
+    def __call__(self, x,iteration=None):
         if x.dim() != 4 or x.shape[1] != 1:
             raise ValueError("Image is not grayscale!")
 
@@ -507,7 +453,7 @@
 
 ############################## GRADIENT OPERATIONS #######################################
 class ChangeNorm:
-    """Change the norm of the input.
+    """ Change the norm of the input.
 
     Arguments:
         norm (float or tensor): Desired norm. If tensor, it should be the same length as
@@ -542,7 +488,7 @@
 
 
 class FourierSmoothing:
-    """Smooth the input in the frequency domain.
+    """ Smooth the input in the frequency domain.
 
     Image is transformed to fourier domain, power densities at i, j are multiplied by
     (1 - ||f||)**freq_exp where ||f|| = sqrt(f_i**2 + f_j**2) and the image is brought
@@ -566,10 +512,7 @@
         h, w = x.shape[-2:]
         freq_y = (
             torch.cat(
-                [
-                    torch.arange((h - 1) // 2 + 1, dtype=torch.float32),
-                    -torch.arange(h // 2, 0, -1, dtype=torch.float32),
-                ]
+                [torch.arange((h - 1) // 2 + 1, dtype=torch.float32), -torch.arange(h // 2, 0, -1, dtype=torch.float32)]
             )
             / h
         )  # fftfreq
@@ -619,13 +562,8 @@
 
 
 ########################### POST UPDATE OPERATIONS #######################################
-<<<<<<< HEAD
-class GaussianBlur:
-    """Blur an image with a Gaussian window.
-=======
 class GaussianBlurforRing:
     """ Blur an image with a Gaussian window.
->>>>>>> f8c1ea75
 
     Arguments:
         sigma (float or tuple): Standard deviation in y, x used for the gaussian blurring.
@@ -736,24 +674,10 @@
         x_gaussian = torch.as_tensor(x_gaussian, device=x.device, dtype=x.dtype)
 
         # Blur
-<<<<<<< HEAD
-        padded_x = F.pad(
-            x, pad=(x_halfsize, x_halfsize, y_halfsize, y_halfsize), mode=self.pad_mode
-        )
-        blurred_x = F.conv2d(
-            padded_x,
-            y_gaussian.repeat(num_channels, 1, 1)[..., None],
-            groups=num_channels,
-        )
-        blurred_x = F.conv2d(
-            blurred_x, x_gaussian.repeat(num_channels, 1, 1, 1), groups=num_channels
-        )
-=======
         num_channels = x.shape[1]
         padded_x = F.pad(x, pad=(x_halfsize, x_halfsize, y_halfsize, y_halfsize), mode=self.pad_mode)
         blurred_x = F.conv2d(padded_x, y_gaussian.repeat(num_channels, 1, 1)[..., None], groups=num_channels)
         blurred_x = F.conv2d(blurred_x, x_gaussian.repeat(num_channels, 1, 1, 1), groups=num_channels)
->>>>>>> f8c1ea75
         final_x = blurred_x / (y_gaussian.sum() * x_gaussian.sum())  # normalize
 
         return final_x * (1-self.center_mask).to(x.device)
@@ -816,12 +740,12 @@
 
 
 class ChangeStd:
-    """Change the standard deviation of input.
-
-    Arguments:
-    std (float or tensor): Desired std. If tensor, it should be the same length as x.
-    zero_mean (boolean):   If False, the mean of x will be preserved after the std is changed. Defaults to False,
-                               such that the mean will is preserved by default.
+    """ Change the standard deviation of input.
+
+        Arguments:
+        std (float or tensor): Desired std. If tensor, it should be the same length as x.
+        zero_mean (boolean):   If False, the mean of x will be preserved after the std is changed. Defaults to False,
+                                   such that the mean will is preserved by default.
     """
 
     def __init__(self, std, zero_mean=True):
@@ -835,8 +759,6 @@
         fixed_std = x * (self.std / (x_std + 1e-9)).view(len(x), *[1] * (x.dim() - 1))
 
         x_mean_rescaled = torch.mean(fixed_std.view(len(fixed_std), -1), dim=-1)
-        rescaled_x = fixed_std + (x_mean - x_mean_rescaled).view(
-            len(x), *[1] * (x.dim() - 1)
-        )
+        rescaled_x = fixed_std + (x_mean - x_mean_rescaled).view(len(x), *[1] * (x.dim() - 1))
 
         return fixed_std if self.zero_mean else rescaled_x
